--- conflicted
+++ resolved
@@ -69,7 +69,6 @@
         self.doc_ids_to_file_names = {}
         self.doc_ids = set()
 
-<<<<<<< HEAD
         # self.model = ColPali.from_pretrained(
         #     self.pretrained_model_name_or_path,
         #     torch_dtype=torch.bfloat16,
@@ -82,37 +81,6 @@
         #     token=kwargs.get("hf_token", None) or os.environ.get("HF_TOKEN"),
         # )
         # self.model = self.model.eval()
-
-        self.processor = cast(
-            ColPaliProcessor,
-            ColPaliProcessor.from_pretrained(
-=======
-        if "colpali" in pretrained_model_name_or_path.lower():
-            self.model = ColPali.from_pretrained(
->>>>>>> 227a8203
-                self.pretrained_model_name_or_path,
-                torch_dtype=torch.bfloat16,
-                device_map=(
-                    "cuda"
-                    if device == "cuda"
-                    or (isinstance(device, torch.device) and device.type == "cuda")
-                    else None
-                ),
-                token=kwargs.get("hf_token", None) or os.environ.get("HF_TOKEN"),
-            )
-        elif "colqwen2" in pretrained_model_name_or_path.lower():
-            self.model = ColQwen2.from_pretrained(
-                self.pretrained_model_name_or_path,
-                torch_dtype=torch.bfloat16,
-                device_map=(
-                    "cuda"
-                    if device == "cuda"
-                    or (isinstance(device, torch.device) and device.type == "cuda")
-                    else None
-                ),
-                token=kwargs.get("hf_token", None) or os.environ.get("HF_TOKEN"),
-            )
-        self.model = self.model.eval()
 
         if "colpali" in pretrained_model_name_or_path.lower():
             self.processor = cast(
